#!/usr/bin/env python
# -*- coding: utf-8 -*-
# Copyright (c) 2009-2013.

# SMHI,
# Folkborgsvägen 1,
# Norrköping, 
# Sweden

# Author(s):
 
#   Martin Raspaud <martin.raspaud@smhi.se>
#   Adam Dybbroe <adam.dybbroe@smhi.se>

# This file is part of mpop.

# mpop is free software: you can redistribute it and/or modify it
# under the terms of the GNU General Public License as published by
# the Free Software Foundation, either version 3 of the License, or
# (at your option) any later version.

# mpop is distributed in the hope that it will be useful, but
# WITHOUT ANY WARRANTY; without even the implied warranty of
# MERCHANTABILITY or FITNESS FOR A PARTICULAR PURPOSE.  See the GNU
# General Public License for more details.

# You should have received a copy of the GNU General Public License
# along with mpop.  If not, see <http://www.gnu.org/licenses/>.

"""Setup file for mpop.
"""
import os.path
from setuptools import setup

BASE_PATH = os.path.sep.join(os.path.dirname(
    os.path.realpath(__file__)).split(os.path.sep))

NAME = 'mpop'

setup(name=NAME,
      version="v0.13.0",
      description='Meteorological post processing package',
      author='Martin Raspaud',
      author_email='martin.raspaud@smhi.se',
      classifiers=["Development Status :: 5 - Production/Stable",
                   "Intended Audience :: Science/Research",
                   "License :: OSI Approved :: GNU General Public License v3 " +
                   "or later (GPLv3+)",
                   "Operating System :: OS Independent",
                   "Programming Language :: Python",
                   "Topic :: Scientific/Engineering"],
      url="https://github.com/mraspaud/mpop",
<<<<<<< HEAD
      download_url="https://github.com/mraspaud/mpop/tarball/master#egg=mpop-v0.11.5",
=======
      #download_url="https://github.com/mraspaud/mpop/tarball/master#egg=mpop-v0.12.0",
>>>>>>> 78e2779b
      packages=['mpop', 'mpop.satellites', 'mpop.instruments', 'mpop.satin',
                'mpop.satout', 'mpop.saturn', 'mpop.imageo'],
      data_files=[('etc',[os.path.join('etc', 'geo_image.cfg')],
                   'etc',[os.path.join('etc', 'eps_avhrrl1b_6.5.xml')]),
                  (os.path.join('share', 'doc', NAME),
                   [os.path.join('doc', 'Makefile'),
                    os.path.join('doc', 'source', 'conf.py'),
                    os.path.join('doc', 'source', 'index.rst'),
                    os.path.join('doc', 'source', 'install.rst'),
                    os.path.join('doc', 'source', 'quickstart.rst'),
                    os.path.join('doc', 'source', 'image.rst'),
                    os.path.join('doc', 'source', 'pp.rst'),
                    os.path.join('doc', 'source', 'saturn.rst'),
                    os.path.join('doc', 'source', 'input.rst'),
                    os.path.join('doc', 'examples', 'geo_hrit.py'),
                    os.path.join('doc', 'examples', 'polar_aapp1b.py'),
                    os.path.join('doc', 'examples', 'polar_segments.py')])],
      zip_safe=False,
      requires=['numpy (>=1.4.1)'],
      extras_require={ 'xRIT': ['mipp >= 0.7.1'],
                       'proj': ['pyresample'],
                       'hdf_eos': ['pyhdf'],
                       'aapp': ['ahamap']}
      )<|MERGE_RESOLUTION|>--- conflicted
+++ resolved
@@ -50,11 +50,6 @@
                    "Programming Language :: Python",
                    "Topic :: Scientific/Engineering"],
       url="https://github.com/mraspaud/mpop",
-<<<<<<< HEAD
-      download_url="https://github.com/mraspaud/mpop/tarball/master#egg=mpop-v0.11.5",
-=======
-      #download_url="https://github.com/mraspaud/mpop/tarball/master#egg=mpop-v0.12.0",
->>>>>>> 78e2779b
       packages=['mpop', 'mpop.satellites', 'mpop.instruments', 'mpop.satin',
                 'mpop.satout', 'mpop.saturn', 'mpop.imageo'],
       data_files=[('etc',[os.path.join('etc', 'geo_image.cfg')],
