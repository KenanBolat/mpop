#!/usr/bin/env python
# -*- coding: utf-8 -*-
# Copyright (c) 2010.

# Author(s):
 
#   Kristian Rune Larssen <krl@dmi.dk>
#   Adam Dybbroe <adam.dybbroe@smhi.se>
#   Martin Raspaud <martin.raspaud@smhi.se>
#   Esben S. Nielsen <esn@dmi.dk>

# This file is part of mpop.

# mpop is free software: you can redistribute it and/or modify it under the
# terms of the GNU General Public License as published by the Free Software
# Foundation, either version 3 of the License, or (at your option) any later
# version.

# mpop is distributed in the hope that it will be useful, but WITHOUT ANY
# WARRANTY; without even the implied warranty of MERCHANTABILITY or FITNESS FOR
# A PARTICULAR PURPOSE.  See the GNU General Public License for more details.

# You should have received a copy of the GNU General Public License along with
# mpop.  If not, see <http://www.gnu.org/licenses/>.


"""mpop netcdf4 writer interface.
"""

__revision__ = 0.1 

import numpy as np

from mpop.satout.cfscene import CFScene


def save(scene, filename, compression=True, data_type=np.int16):
    """Saves the scene as a NetCDF4 file, with CF conventions.
    """
<<<<<<< HEAD
    scene.add_to_history("Saved as netcdf4/cf by mpop")
    return netcdf_cf_writer(filename, CFScene(scene), compression=compression)
=======
    return netcdf_cf_writer(filename, CFScene(scene, data_type), compression=compression)
>>>>>>> a9020eea


class WriterDimensionError(Exception):
    """ Basic writer exception """
    pass


def attribute_dispenser( info ):
    """ returns valid attribute key value pairs"""
    for k, v in info.iteritems():
        if k.startswith('var_'):
            continue
        yield (k,v)


def variable_dispenser( root_object, object_list ):
    """ Assembles a list of meta info objects """
    # Handle members with info objects
    for v in dir(root_object):
        obj = getattr(root_object, v)
        if callable(obj):
            continue

        # Try to find members with 'info' attribute defined
        # if in list members search through list to find 
        # elements with the 'info' attribute defined
        try:
            # test for info attribute on list elements
            for under_obj in obj:
                try:
                    under_obj.info
                    variable_dispenser(under_obj, object_list)
                except AttributeError:
                    pass
        except TypeError:
            try:
                # test for info attribute scalar members 
                obj.info 
                variable_dispenser(obj, object_list)

            except AttributeError:
                pass
    
    # Handle local info objects
    try:
        # handle output of member variables without info attribute
        if 'var_children' in root_object.info:
            object_list.extend(root_object.info['var_children'])

        # handle object with info attribute
        object_list.append(root_object.info)
    except AttributeError:
        pass

def find_tag(info_list , tag):
    """ 
        Iterates through info objects to find specific tag. 
        Returns list of matching values.
    """
    tag_data = []
    for info in info_list: 
        try:
            tag_data.append(info[tag])
        except KeyError:
            pass
    return tag_data

def find_info(info_list, tag):
    """ 
        Iterates through info objects to find specific tag.
        Return list of matching info objects.
    """
    tag_info_objects = []
    for info in info_list: 
        if tag in info:
            tag_info_objects.append(info)
    return tag_info_objects

def dtype(element):
    """
        Return the dtype of an array or the type of the element.
    """

    if hasattr(element, "dtype"):
        return element.dtype
    else:
        return type(element)
    
def shape(element):
    """
        Return the shape of an array or empty tuple if not an array.
    """

    if hasattr(element, "shape"):
        return element.shape
    else:
        return ()

def netcdf_cf_writer(filename, root_object, compression=True):
    """ Write data to file to netcdf file. """
    from netCDF4 import Dataset

    rootgrp = Dataset(filename, 'w')
    try:
        info_list = []
        variable_dispenser( root_object, info_list )

        # find available dimensions
        dim_names = find_tag( info_list , 'var_dim_names' )

        # go through all cases of 'var_callback' and create objects which are
        # linked to by the 'var_data' keyword. This ensures that data are only
        # read in when needed.

        cb_infos = find_info(info_list, 'var_callback')

        for info in cb_infos:
            # execute the callback functors
            info['var_data'] = info['var_callback']()

        var_data = find_tag(info_list , 'var_data')

        # create dimensions in NetCDF file, dimension lenghts are base on array
        # sizes
        used_dim_names = {}
        for names, values in zip(dim_names, [ shape(v) for v in var_data ] ):
            # case of a scalar
            if len(names) == 0:
                continue
            for dim_name, dim_size in zip(names, values):

                # ensure unique dimension names
                if dim_name in used_dim_names:
                    if dim_size != used_dim_names[dim_name]:
                        print dim_size, used_dim_names[dim_name]
                        raise WriterDimensionError("Dimension name "
                                                   "already in use")
                    else:
                        continue

                rootgrp.createDimension(dim_name, dim_size)
                used_dim_names[dim_name] = dim_size

        # create variables


        var_names = find_tag(info_list , 'var_name')

        nc_vars = []

        for name, vtype, dim_name in zip(var_names,
                                         [dtype(vt) for vt in var_data ],
                                         dim_names ):

            # in the case of arrays containing strings:
            if str(vtype) == "object":
                vtype = str

            nc_vars.append(rootgrp.createVariable(name, vtype, dim_name, zlib=compression))

        # insert attributes, search through info objects and create global
        # attributes and attributes for each variable.
        for info in info_list:
            if 'var_name' in info:
                # handle variable attributes
                nc_var = rootgrp.variables[info['var_name']]
                for j, k in attribute_dispenser(info):
                    setattr( nc_var, j, k)
            else:
                # handle global attributes
                for j, k in attribute_dispenser(info):
                    setattr( rootgrp, j, k)


        # insert data 

        for vname, vdata in zip(nc_vars, var_data):
            vname[:] = vdata
    finally:
        rootgrp.close()
    

if __name__ == '__main__':
    from mpop.satellites.meteosat09 import Meteosat09SeviriScene
    import datetime

    TIME = datetime.datetime(2009, 10, 8, 14, 30)
    GLOB = Meteosat09SeviriScene(area_id="EuropeCanary", time_slot=TIME)
    GLOB.load([0.6, 10.8])

    save(GLOB, 'tester.nc')
<|MERGE_RESOLUTION|>--- conflicted
+++ resolved
@@ -37,12 +37,8 @@
 def save(scene, filename, compression=True, data_type=np.int16):
     """Saves the scene as a NetCDF4 file, with CF conventions.
     """
-<<<<<<< HEAD
     scene.add_to_history("Saved as netcdf4/cf by mpop")
-    return netcdf_cf_writer(filename, CFScene(scene), compression=compression)
-=======
     return netcdf_cf_writer(filename, CFScene(scene, data_type), compression=compression)
->>>>>>> a9020eea
 
 
 class WriterDimensionError(Exception):
